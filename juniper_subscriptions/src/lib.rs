//! This crate supplies [`SubscriptionCoordinator`] and
//! [`SubscriptionConnection`] implementations for the
//! [juniper](https://github.com/graphql-rust/juniper) crate.
//!
//! You need both this and `juniper` crate.
//!
//! [`SubscriptionCoordinator`]: juniper::SubscriptionCoordinator
//! [`SubscriptionConnection`]: juniper::SubscriptionConnection

#![deny(missing_docs)]
#![deny(warnings)]
#![doc(html_root_url = "https://docs.rs/juniper_subscriptions/0.14.2")]

use std::{iter::FromIterator, pin::Pin};

use futures::{task::Poll, Stream};
use juniper::{
    http::{GraphQLRequest, GraphQLResponse},
    BoxFuture, ExecutionError, GraphQLError, GraphQLSubscriptionType, GraphQLTypeAsync, Object,
    ScalarValue, SubscriptionConnection, SubscriptionCoordinator, Value, ValuesStream,
};
use serde_derive::{Deserialize, Serialize};

/// Simple [`SubscriptionCoordinator`] implementation:
/// - contains the schema
/// - handles subscription start
pub struct Coordinator<'a, QueryT, MutationT, SubscriptionT, CtxT, S>
where
    S: ScalarValue + Send + Sync + 'static,
    QueryT: GraphQLTypeAsync<S, Context = CtxT> + Send + Sync,
    QueryT::TypeInfo: Send + Sync,
    MutationT: GraphQLTypeAsync<S, Context = CtxT> + Send + Sync,
    MutationT::TypeInfo: Send + Sync,
    SubscriptionT: GraphQLSubscriptionType<S, Context = CtxT> + Send + Sync,
    SubscriptionT::TypeInfo: Send + Sync,
    CtxT: Send + Sync,
{
    root_node: juniper::RootNode<'a, QueryT, MutationT, SubscriptionT, S>,
}

impl<'a, QueryT, MutationT, SubscriptionT, CtxT, S>
    Coordinator<'a, QueryT, MutationT, SubscriptionT, CtxT, S>
where
    S: ScalarValue + Send + Sync + 'static,
    QueryT: GraphQLTypeAsync<S, Context = CtxT> + Send + Sync,
    QueryT::TypeInfo: Send + Sync,
    MutationT: GraphQLTypeAsync<S, Context = CtxT> + Send + Sync,
    MutationT::TypeInfo: Send + Sync,
    SubscriptionT: GraphQLSubscriptionType<S, Context = CtxT> + Send + Sync,
    SubscriptionT::TypeInfo: Send + Sync,
    CtxT: Send + Sync,
{
    /// Builds new [`Coordinator`] with specified `root_node`
    pub fn new(root_node: juniper::RootNode<'a, QueryT, MutationT, SubscriptionT, S>) -> Self {
        Self { root_node }
    }
}

impl<'a, QueryT, MutationT, SubscriptionT, CtxT, S> SubscriptionCoordinator<'a, CtxT, S>
    for Coordinator<'a, QueryT, MutationT, SubscriptionT, CtxT, S>
where
    S: ScalarValue + Send + Sync + 'a,
    QueryT: GraphQLTypeAsync<S, Context = CtxT> + Send + Sync,
    QueryT::TypeInfo: Send + Sync,
    MutationT: GraphQLTypeAsync<S, Context = CtxT> + Send + Sync,
    MutationT::TypeInfo: Send + Sync,
    SubscriptionT: GraphQLSubscriptionType<S, Context = CtxT> + Send + Sync,
    SubscriptionT::TypeInfo: Send + Sync,
    CtxT: Send + Sync,
{
    type Connection = Connection<'a, S>;

    type Error = GraphQLError<'a>;

    fn subscribe(
        &'a self,
        req: &'a GraphQLRequest<S>,
        context: &'a CtxT,
    ) -> BoxFuture<'a, Result<Self::Connection, Self::Error>> {
        let rn = &self.root_node;

        Box::pin(async move {
            let (stream, errors) = juniper::http::resolve_into_stream(req, rn, context).await?;

            Ok(Connection::from_stream(stream, errors))
        })
    }
}

/// Simple [`SubscriptionConnection`] implementation.
///
/// Resolves `Value<ValuesStream>` into `Stream<Item = GraphQLResponse>` using the following
/// logic:
///
/// [`Value::Null`] - returns [`Value::Null`] once
/// [`Value::Scalar`] - returns `Ok` value or [`Value::Null`] and errors vector
/// [`Value::List`] - resolves each stream from the list using current logic and returns
///                   values in the order received
/// [`Value::Object`] - waits while each field of the [`Object`] is returned, then yields the whole object
/// `Value::Object<Value::Object<_>>` - returns [`Value::Null`] if [`Value::Object`] consists of sub-objects
pub struct Connection<'a, S> {
    stream: Pin<Box<dyn futures::Stream<Item = GraphQLResponse<'a, S>> + Send + 'a>>,
}

impl<'a, S> Connection<'a, S>
where
    S: ScalarValue + Send + Sync + 'a,
{
    /// Creates new [`Connection`] from values stream and errors
    pub fn from_stream(stream: Value<ValuesStream<'a, S>>, errors: Vec<ExecutionError<S>>) -> Self {
        Self {
            stream: whole_responses_stream(stream, errors),
        }
    }
}

impl<'a, S> SubscriptionConnection<'a, S> for Connection<'a, S> where
    S: ScalarValue + Send + Sync + 'a
{
}

impl<'a, S> futures::Stream for Connection<'a, S>
where
    S: ScalarValue + Send + Sync + 'a,
{
    type Item = GraphQLResponse<'a, S>;

    fn poll_next(
        self: Pin<&mut Self>,
        cx: &mut futures::task::Context<'_>,
    ) -> Poll<Option<Self::Item>> {
        // this is safe as stream is only mutated here and is not moved anywhere
        let Connection { stream } = unsafe { self.get_unchecked_mut() };
        let stream = unsafe { Pin::new_unchecked(stream) };
        stream.poll_next(cx)
    }
}

<<<<<<< HEAD
/// Enum of Subscription Protocol Message Types
/// to know more access https://github.com/apollographql/subscriptions-transport-ws/blob/master/PROTOCOL.md
#[derive(Serialize, Deserialize, Debug, Clone)]
pub enum MessageTypes {
    /// Client -> Server
    /// Client sends this message after plain websocket connection to start the communication with the server
    #[serde(rename = "connection_init")]
    GqlConnectionInit,
    /// Server -> Client
    /// The server may responses with this message to the GQL_CONNECTION_INIT from client, indicates the server accepted the connection.
    #[serde(rename = "connection_ack")]
    GqlConnectionAck,
    /// Server -> Client
    /// The server may responses with this message to the GQL_CONNECTION_INIT from client, indicates the server rejected the connection.
    #[serde(rename = "connection_error")]
    GqlConnectionError,
    /// Server -> Client
    /// Server message that should be sent right after each GQL_CONNECTION_ACK processed and then periodically to keep the client connection alive.
    #[serde(rename = "ka")]
    GqlConnectionKeepAlive,
    /// Client -> Server
    /// Client sends this message to terminate the connection.
    #[serde(rename = "connection_terminate")]
    GqlConnectionTerminate,
    /// Client -> Server
    /// Client sends this message to execute GraphQL operation
    #[serde(rename = "start")]
    GqlStart,
    /// Server -> Client
    /// The server sends this message to transfer the GraphQL execution result from the server to the client, this message is a response for GQL_START message.
    #[serde(rename = "data")]
    GqlData,
    /// Server -> Client
    /// Server sends this message upon a failing operation, before the GraphQL execution, usually due to GraphQL validation errors (resolver errors are part of GQL_DATA message, and will be added as errors array)
    #[serde(rename = "error")]
    GqlError,
    /// Server -> Client
    /// Server sends this message to indicate that a GraphQL operation is done, and no more data will arrive for the specific operation.
    #[serde(rename = "complete")]
    GqlComplete,
    /// Client -> Server
    /// Client sends this message in order to stop a running GraphQL operation execution (for example: unsubscribe)
    #[serde(rename = "stop")]
    GqlStop,
}

/// Subscriptions Protocol Message Type Values
#[allow(missing_docs)]
pub mod message_types {
    pub const GQL_CONNECTION_INIT: &str = "connection_init";
    pub const GQL_CONNECTION_ACK: &str = "connection_ack";
    pub const GQL_CONNECTION_ERROR: &str = "connection_error";
    pub const GQL_CONNECTION_KEEP_ALIVE: &str = "ka";
    pub const GQL_CONNECTION_TERMINATE: &str = "connection_terminate";
    pub const GQL_START: &str = "start";
    pub const GQL_DATA: &str = "data";
    pub const GQL_ERROR: &str = "error";
    pub const GQL_COMPLETE: &str = "complete";
    pub const GQL_STOP: &str = "stop";
}

/// Empty SubscriptionLifeCycleHandler
pub enum SubscriptionState<'a, Context>
where
    Context: Clone + Send + Sync,
{
    /// The Subscription is at the init of the connection with the client after the
    /// server receives the GQL_CONNECTION_INIT message.
    OnConnection(Option<String>, &'a mut Context),
    /// The Subscription is at the start of a operation after the GQL_START message is
    /// is received.
    OnOperation(&'a mut Context),
    /// The subscription is on the end of a operation before sending the GQL_COMPLETE
    /// message to the client.
    OnOperationComplete(&'a Context),
    /// The Subscription is terminating the connection with the client.
    OnDisconnect(&'a Context),
}

/// Trait based on the SubscriptionServer
/// https://www.apollographql.com/docs/graphql-subscriptions/lifecycle-events/
pub trait SubscriptionStateHandler<Context, E>
where
    Context: Clone + Send + Sync,
    E: std::error::Error,
{
    /// This function is called on when the state of the Subscription changes
    /// with the actual state.
    fn handle(&self, _state: SubscriptionState<Context>) -> Result<(), E> {
        Ok(())
    }
}

/// A Empty Subscription Handler
#[derive(Default)]
pub struct EmptySubscriptionHandler;

impl<Context> SubscriptionStateHandler<Context, std::io::Error> for EmptySubscriptionHandler where
    Context: Clone + Send + Sync
{
}

=======
#[cfg(feature = "ws_util")]
/// Utilities for the implementation of the subscriptions over websocket
pub mod ws {
    use serde_derive::{Deserialize, Serialize};
    /// Enum of Subscription Protocol Message Types over WS
    /// to know more access
    /// https://github.com/apollographql/subscriptions-transport-ws/blob/master/PROTOCOL.md
    #[derive(Serialize, Deserialize, Debug, Clone)]
    pub enum MessageTypes {
        /// Client -> Server
        /// Client sends this message after plain websocket connection to start the communication
        /// with the server
        #[serde(rename = "connection_init")]
        GqlConnectionInit,
        /// Server -> Client
        /// The server may responses with this message to the GQL_CONNECTION_INIT from client,
        /// indicates the server accepted the connection.
        #[serde(rename = "connection_ack")]
        GqlConnectionAck,
        /// Server -> Client
        /// The server may responses with this message to the GQL_CONNECTION_INIT from client,
        /// indicates the server rejected the connection.
        #[serde(rename = "connection_error")]
        GqlConnectionError,
        /// Server -> Client
        /// Server message that should be sent right after each GQL_CONNECTION_ACK processed
        /// and then periodically to keep the client connection alive.
        #[serde(rename = "ka")]
        GqlConnectionKeepAlive,
        /// Client -> Server
        /// Client sends this message to terminate the connection.
        #[serde(rename = "connection_terminate")]
        GqlConnectionTerminate,
        /// Client -> Server
        /// Client sends this message to execute GraphQL operation
        #[serde(rename = "start")]
        GqlStart,
        /// Server -> Client
        /// The server sends this message to transfer the GraphQL execution result from the
        /// server to the client, this message is a response for GQL_START message.
        #[serde(rename = "data")]
        GqlData,
        /// Server -> Client
        /// Server sends this message upon a failing operation, before the GraphQL execution,
        /// usually due to GraphQL validation errors (resolver errors are part of GQL_DATA message, and will be added as errors array)
        #[serde(rename = "error")]
        GqlError,
        /// Server -> Client
        /// Server sends this message to indicate that a GraphQL operation is done,
        /// and no more data will arrive for the specific operation.
        #[serde(rename = "complete")]
        GqlComplete,
        /// Client -> Server
        /// Client sends this message in order to stop a running GraphQL operation execution
        /// (for example: unsubscribe)
        #[serde(rename = "stop")]
        GqlStop,
    }

    /// Subscription Protocol Message Type Values over WS
    #[allow(missing_docs)]
    pub mod message_types {
        pub const GQL_CONNECTION_INIT: &str = "connection_init";
        pub const GQL_CONNECTION_ACK: &str = "connection_ack";
        pub const GQL_CONNECTION_ERROR: &str = "connection_error";
        pub const GQL_CONNECTION_KEEP_ALIVE: &str = "ka";
        pub const GQL_CONNECTION_TERMINATE: &str = "connection_terminate";
        pub const GQL_START: &str = "start";
        pub const GQL_DATA: &str = "data";
        pub const GQL_ERROR: &str = "error";
        pub const GQL_COMPLETE: &str = "complete";
        pub const GQL_STOP: &str = "stop";
    }

    /// Empty SubscriptionLifeCycleHandler over WS
    pub enum SubscriptionState<'a, Context>
    where
        Context: Clone + Send + Sync,
    {
        /// The Subscription is at the init of the connection with the client after the
        /// server receives the GQL_CONNECTION_INIT message.
        OnConnection(Option<String>, &'a mut Context),
        /// The Subscription is at the start of a operation after the GQL_START message is
        /// is received.
        OnOperation(&'a mut Context),
        /// The subscription is on the end of a operation before sending the GQL_COMPLETE
        /// message to the client.
        OnOperationComplete(&'a Context),
        /// The Subscription is terminating the connection with the client.
        OnDisconnect(&'a Context),
    }

    /// Trait based on the SubscriptionServer
    /// https://www.apollographql.com/docs/graphql-subscriptions/lifecycle-events/
    pub trait SubscriptionStateHandler<Context, E>
    where
        Context: Clone + Send + Sync,
        E: std::error::Error,
    {
        /// This function is called when the state of the Subscription changes
        /// with the actual state.
        fn handle(&self, _state: SubscriptionState<Context>) -> Result<(), E> {
            Ok(())
        }
    }

    /// A Empty Subscription Handler
    #[derive(Default)]
    pub struct EmptySubscriptionHandler;

    impl<Context> SubscriptionStateHandler<Context, std::io::Error> for EmptySubscriptionHandler where
        Context: Clone + Send + Sync
    {
    }
}
>>>>>>> ea997b78
/// Creates [`futures::Stream`] that yields [`GraphQLResponse`]s depending on the given [`Value`]:
///
/// [`Value::Null`] - returns [`Value::Null`] once
/// [`Value::Scalar`] - returns `Ok` value or [`Value::Null`] and errors vector
/// [`Value::List`] - resolves each stream from the list using current logic and returns
///                   values in the order received
/// [`Value::Object`] - waits while each field of the [`Object`] is returned, then yields the whole object
/// `Value::Object<Value::Object<_>>` - returns [`Value::Null`] if [`Value::Object`] consists of sub-objects
fn whole_responses_stream<'a, S>(
    stream: Value<ValuesStream<'a, S>>,
    errors: Vec<ExecutionError<S>>,
) -> Pin<Box<dyn futures::Stream<Item = GraphQLResponse<'a, S>> + Send + 'a>>
where
    S: ScalarValue + Send + Sync + 'a,
{
    use futures::stream::{self, StreamExt as _};

    if !errors.is_empty() {
        return Box::pin(stream::once(async move {
            GraphQLResponse::from_result(Ok((Value::Null, errors)))
        }));
    }

    match stream {
        Value::Null => Box::pin(stream::once(async move {
            GraphQLResponse::from_result(Ok((Value::Null, vec![])))
        })),
        Value::Scalar(s) => Box::pin(s.map(|res| match res {
            Ok(val) => GraphQLResponse::from_result(Ok((val, vec![]))),
            Err(err) => GraphQLResponse::from_result(Ok((Value::Null, vec![err]))),
        })),
        Value::List(list) => {
            let mut streams = vec![];
            for s in list.into_iter() {
                streams.push(whole_responses_stream(s, vec![]));
            }
            Box::pin(stream::select_all(streams))
        }
        Value::Object(mut object) => {
            let obj_len = object.field_count();
            if obj_len == 0 {
                return Box::pin(stream::once(async move {
                    GraphQLResponse::from_result(Ok((Value::Null, vec![])))
                }));
            }

            let mut filled_count = 0;
            let mut ready_vec = Vec::with_capacity(obj_len);
            for _ in 0..obj_len {
                ready_vec.push(None);
            }

            let stream = futures::stream::poll_fn(
                move |mut ctx| -> Poll<Option<GraphQLResponse<'static, S>>> {
                    let mut obj_iterator = object.iter_mut();

                    // Due to having to modify `ready_vec` contents (by-move pattern)
                    // and only being able to iterate over `object`'s mutable references (by-ref pattern)
                    // `ready_vec` and `object` cannot be iterated simultaneously.
                    // TODO: iterate over i and (ref field_name, ref val) once
                    //       [this RFC](https://github.com/rust-lang/rust/issues/68354)
                    //       is implemented
                    for ready in ready_vec.iter_mut().take(obj_len) {
                        let (field_name, val) = match obj_iterator.next() {
                            Some(v) => v,
                            None => break,
                        };

                        if ready.is_some() {
                            continue;
                        }

                        match val {
                            Value::Scalar(stream) => {
                                match Pin::new(stream).poll_next(&mut ctx) {
                                    Poll::Ready(None) => return Poll::Ready(None),
                                    Poll::Ready(Some(value)) => {
                                        *ready = Some((field_name.clone(), value));
                                        filled_count += 1;
                                    }
                                    Poll::Pending => { /* check back later */ }
                                }
                            }
                            _ => {
                                // For now only `Object<Value::Scalar>` is supported
                                *ready = Some((field_name.clone(), Ok(Value::Null)));
                                filled_count += 1;
                            }
                        }
                    }

                    if filled_count == obj_len {
                        filled_count = 0;
                        let new_vec = (0..obj_len).map(|_| None).collect::<Vec<_>>();
                        let ready_vec = std::mem::replace(&mut ready_vec, new_vec);
                        let ready_vec_iterator = ready_vec.into_iter().map(|el| {
                            let (name, val) = el.unwrap();
                            if let Ok(value) = val {
                                (name, value)
                            } else {
                                (name, Value::Null)
                            }
                        });
                        let obj = Object::from_iter(ready_vec_iterator);
                        Poll::Ready(Some(GraphQLResponse::from_result(Ok((
                            Value::Object(obj),
                            vec![],
                        )))))
                    } else {
                        Poll::Pending
                    }
                },
            );

            Box::pin(stream)
        }
    }
}

#[cfg(test)]
mod whole_responses_stream {
    use super::*;
    use futures::{stream, StreamExt as _};
    use juniper::{DefaultScalarValue, ExecutionError, FieldError};

    #[tokio::test]
    async fn with_error() {
        let expected = vec![GraphQLResponse::<DefaultScalarValue>::error(
            FieldError::new("field error", Value::Null),
        )];
        let expected = serde_json::to_string(&expected).unwrap();

        let result = whole_responses_stream::<DefaultScalarValue>(
            Value::Null,
            vec![ExecutionError::at_origin(FieldError::new(
                "field error",
                Value::Null,
            ))],
        )
        .collect::<Vec<_>>()
        .await;
        let result = serde_json::to_string(&result).unwrap();

        assert_eq!(result, expected);
    }

    #[tokio::test]
    async fn value_null() {
        let expected = vec![GraphQLResponse::<DefaultScalarValue>::from_result(Ok((
            Value::Null,
            vec![],
        )))];
        let expected = serde_json::to_string(&expected).unwrap();

        let result = whole_responses_stream::<DefaultScalarValue>(Value::Null, vec![])
            .collect::<Vec<_>>()
            .await;
        let result = serde_json::to_string(&result).unwrap();

        assert_eq!(result, expected);
    }

    type PollResult = Result<Value<DefaultScalarValue>, ExecutionError<DefaultScalarValue>>;

    #[tokio::test]
    async fn value_scalar() {
        let expected = vec![
            GraphQLResponse::from_result(Ok((
                Value::Scalar(DefaultScalarValue::Int(1i32)),
                vec![],
            ))),
            GraphQLResponse::from_result(Ok((
                Value::Scalar(DefaultScalarValue::Int(2i32)),
                vec![],
            ))),
            GraphQLResponse::from_result(Ok((
                Value::Scalar(DefaultScalarValue::Int(3i32)),
                vec![],
            ))),
            GraphQLResponse::from_result(Ok((
                Value::Scalar(DefaultScalarValue::Int(4i32)),
                vec![],
            ))),
            GraphQLResponse::from_result(Ok((
                Value::Scalar(DefaultScalarValue::Int(5i32)),
                vec![],
            ))),
        ];
        let expected = serde_json::to_string(&expected).unwrap();

        let mut counter = 0;
        let stream = stream::poll_fn(move |_| -> Poll<Option<PollResult>> {
            if counter == 5 {
                return Poll::Ready(None);
            }
            counter += 1;
            Poll::Ready(Some(Ok(Value::Scalar(DefaultScalarValue::Int(counter)))))
        });

        let result =
            whole_responses_stream::<DefaultScalarValue>(Value::Scalar(Box::pin(stream)), vec![])
                .collect::<Vec<_>>()
                .await;
        let result = serde_json::to_string(&result).unwrap();

        assert_eq!(result, expected);
    }

    #[tokio::test]
    async fn value_list() {
        let expected = vec![
            GraphQLResponse::from_result(Ok((
                Value::Scalar(DefaultScalarValue::Int(1i32)),
                vec![],
            ))),
            GraphQLResponse::from_result(Ok((
                Value::Scalar(DefaultScalarValue::Int(2i32)),
                vec![],
            ))),
            GraphQLResponse::from_result(Ok((Value::Null, vec![]))),
            GraphQLResponse::from_result(Ok((
                Value::Scalar(DefaultScalarValue::Int(4i32)),
                vec![],
            ))),
        ];
        let expected = serde_json::to_string(&expected).unwrap();

        let streams: Vec<Value<ValuesStream>> = vec![
            Value::Scalar(Box::pin(stream::once(async {
                PollResult::Ok(Value::Scalar(DefaultScalarValue::Int(1i32)))
            }))),
            Value::Scalar(Box::pin(stream::once(async {
                PollResult::Ok(Value::Scalar(DefaultScalarValue::Int(2i32)))
            }))),
            Value::Null,
            Value::Scalar(Box::pin(stream::once(async {
                PollResult::Ok(Value::Scalar(DefaultScalarValue::Int(4i32)))
            }))),
        ];

        let result = whole_responses_stream::<DefaultScalarValue>(Value::List(streams), vec![])
            .collect::<Vec<_>>()
            .await;
        let result = serde_json::to_string(&result).unwrap();

        assert_eq!(result, expected);
    }

    #[tokio::test]
    async fn value_object() {
        let expected = vec![
            GraphQLResponse::from_result(Ok((
                Value::Object(Object::from_iter(
                    vec![
                        ("one", Value::Scalar(DefaultScalarValue::Int(1i32))),
                        ("two", Value::Scalar(DefaultScalarValue::Int(1i32))),
                    ]
                    .into_iter(),
                )),
                vec![],
            ))),
            GraphQLResponse::from_result(Ok((
                Value::Object(Object::from_iter(
                    vec![
                        ("one", Value::Scalar(DefaultScalarValue::Int(2i32))),
                        ("two", Value::Scalar(DefaultScalarValue::Int(2i32))),
                    ]
                    .into_iter(),
                )),
                vec![],
            ))),
        ];
        let expected = serde_json::to_string(&expected).unwrap();

        let mut counter = 0;
        let big_stream = stream::poll_fn(move |_| -> Poll<Option<PollResult>> {
            if counter == 2 {
                return Poll::Ready(None);
            }
            counter += 1;
            Poll::Ready(Some(Ok(Value::Scalar(DefaultScalarValue::Int(counter)))))
        });

        let mut counter = 0;
        let small_stream = stream::poll_fn(move |_| -> Poll<Option<PollResult>> {
            if counter == 2 {
                return Poll::Ready(None);
            }
            counter += 1;
            Poll::Ready(Some(Ok(Value::Scalar(DefaultScalarValue::Int(counter)))))
        });

        let vals: Vec<(&str, Value<ValuesStream>)> = vec![
            ("one", Value::Scalar(Box::pin(big_stream))),
            ("two", Value::Scalar(Box::pin(small_stream))),
        ];

        let result = whole_responses_stream::<DefaultScalarValue>(
            Value::Object(Object::from_iter(vals.into_iter())),
            vec![],
        )
        .collect::<Vec<_>>()
        .await;
        let result = serde_json::to_string(&result).unwrap();

        assert_eq!(result, expected);
    }
}<|MERGE_RESOLUTION|>--- conflicted
+++ resolved
@@ -136,110 +136,6 @@
     }
 }
 
-<<<<<<< HEAD
-/// Enum of Subscription Protocol Message Types
-/// to know more access https://github.com/apollographql/subscriptions-transport-ws/blob/master/PROTOCOL.md
-#[derive(Serialize, Deserialize, Debug, Clone)]
-pub enum MessageTypes {
-    /// Client -> Server
-    /// Client sends this message after plain websocket connection to start the communication with the server
-    #[serde(rename = "connection_init")]
-    GqlConnectionInit,
-    /// Server -> Client
-    /// The server may responses with this message to the GQL_CONNECTION_INIT from client, indicates the server accepted the connection.
-    #[serde(rename = "connection_ack")]
-    GqlConnectionAck,
-    /// Server -> Client
-    /// The server may responses with this message to the GQL_CONNECTION_INIT from client, indicates the server rejected the connection.
-    #[serde(rename = "connection_error")]
-    GqlConnectionError,
-    /// Server -> Client
-    /// Server message that should be sent right after each GQL_CONNECTION_ACK processed and then periodically to keep the client connection alive.
-    #[serde(rename = "ka")]
-    GqlConnectionKeepAlive,
-    /// Client -> Server
-    /// Client sends this message to terminate the connection.
-    #[serde(rename = "connection_terminate")]
-    GqlConnectionTerminate,
-    /// Client -> Server
-    /// Client sends this message to execute GraphQL operation
-    #[serde(rename = "start")]
-    GqlStart,
-    /// Server -> Client
-    /// The server sends this message to transfer the GraphQL execution result from the server to the client, this message is a response for GQL_START message.
-    #[serde(rename = "data")]
-    GqlData,
-    /// Server -> Client
-    /// Server sends this message upon a failing operation, before the GraphQL execution, usually due to GraphQL validation errors (resolver errors are part of GQL_DATA message, and will be added as errors array)
-    #[serde(rename = "error")]
-    GqlError,
-    /// Server -> Client
-    /// Server sends this message to indicate that a GraphQL operation is done, and no more data will arrive for the specific operation.
-    #[serde(rename = "complete")]
-    GqlComplete,
-    /// Client -> Server
-    /// Client sends this message in order to stop a running GraphQL operation execution (for example: unsubscribe)
-    #[serde(rename = "stop")]
-    GqlStop,
-}
-
-/// Subscriptions Protocol Message Type Values
-#[allow(missing_docs)]
-pub mod message_types {
-    pub const GQL_CONNECTION_INIT: &str = "connection_init";
-    pub const GQL_CONNECTION_ACK: &str = "connection_ack";
-    pub const GQL_CONNECTION_ERROR: &str = "connection_error";
-    pub const GQL_CONNECTION_KEEP_ALIVE: &str = "ka";
-    pub const GQL_CONNECTION_TERMINATE: &str = "connection_terminate";
-    pub const GQL_START: &str = "start";
-    pub const GQL_DATA: &str = "data";
-    pub const GQL_ERROR: &str = "error";
-    pub const GQL_COMPLETE: &str = "complete";
-    pub const GQL_STOP: &str = "stop";
-}
-
-/// Empty SubscriptionLifeCycleHandler
-pub enum SubscriptionState<'a, Context>
-where
-    Context: Clone + Send + Sync,
-{
-    /// The Subscription is at the init of the connection with the client after the
-    /// server receives the GQL_CONNECTION_INIT message.
-    OnConnection(Option<String>, &'a mut Context),
-    /// The Subscription is at the start of a operation after the GQL_START message is
-    /// is received.
-    OnOperation(&'a mut Context),
-    /// The subscription is on the end of a operation before sending the GQL_COMPLETE
-    /// message to the client.
-    OnOperationComplete(&'a Context),
-    /// The Subscription is terminating the connection with the client.
-    OnDisconnect(&'a Context),
-}
-
-/// Trait based on the SubscriptionServer
-/// https://www.apollographql.com/docs/graphql-subscriptions/lifecycle-events/
-pub trait SubscriptionStateHandler<Context, E>
-where
-    Context: Clone + Send + Sync,
-    E: std::error::Error,
-{
-    /// This function is called on when the state of the Subscription changes
-    /// with the actual state.
-    fn handle(&self, _state: SubscriptionState<Context>) -> Result<(), E> {
-        Ok(())
-    }
-}
-
-/// A Empty Subscription Handler
-#[derive(Default)]
-pub struct EmptySubscriptionHandler;
-
-impl<Context> SubscriptionStateHandler<Context, std::io::Error> for EmptySubscriptionHandler where
-    Context: Clone + Send + Sync
-{
-}
-
-=======
 #[cfg(feature = "ws_util")]
 /// Utilities for the implementation of the subscriptions over websocket
 pub mod ws {
@@ -355,7 +251,6 @@
     {
     }
 }
->>>>>>> ea997b78
 /// Creates [`futures::Stream`] that yields [`GraphQLResponse`]s depending on the given [`Value`]:
 ///
 /// [`Value::Null`] - returns [`Value::Null`] once
