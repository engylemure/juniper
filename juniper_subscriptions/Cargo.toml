[package]
name = "juniper_subscriptions"
version = "0.14.2"
authors = ["nWacky <gosha.evtushenko@gmail.com>"]
description = "Juniper SubscriptionCoordinator and SubscriptionConnection implementations"
license = "BSD-2-Clause"
documentation = "https://docs.rs/juniper_subscriptions"
repository = "https://github.com/graphql-rust/juniper"
edition = "2018"

[features]
<<<<<<< HEAD
ws_util = ["serde", "serde_derive"]
=======
unstable-ws-subscriptions-transport = ["serde", "serde_derive"]
>>>>>>> 814e7ebb

[dependencies]
futures = "0.3.1"
juniper = { version = "0.14.2", path = "../juniper", default-features = false }
<<<<<<< HEAD
serde = { version = "1.0", optional = true}
serde_derive = { version = "1.0", optional = true}
=======
serde = { version = "1.0", optional = true }
serde_derive = { version = "1.0", optional = true }
>>>>>>> 814e7ebb

[dev-dependencies]
tokio = { version = "0.2", features = ["rt-core", "macros"] }
serde_json = "1.0"<|MERGE_RESOLUTION|>--- conflicted
+++ resolved
@@ -9,22 +9,13 @@
 edition = "2018"
 
 [features]
-<<<<<<< HEAD
-ws_util = ["serde", "serde_derive"]
-=======
 unstable-ws-subscriptions-transport = ["serde", "serde_derive"]
->>>>>>> 814e7ebb
 
 [dependencies]
 futures = "0.3.1"
 juniper = { version = "0.14.2", path = "../juniper", default-features = false }
-<<<<<<< HEAD
-serde = { version = "1.0", optional = true}
-serde_derive = { version = "1.0", optional = true}
-=======
 serde = { version = "1.0", optional = true }
 serde_derive = { version = "1.0", optional = true }
->>>>>>> 814e7ebb
 
 [dev-dependencies]
 tokio = { version = "0.2", features = ["rt-core", "macros"] }
