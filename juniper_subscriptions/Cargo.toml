[package]
name = "juniper_subscriptions"
version = "0.14.2"
authors = ["nWacky <gosha.evtushenko@gmail.com>"]
description = "Juniper SubscriptionCoordinator and SubscriptionConnection implementations"
license = "BSD-2-Clause"
documentation = "https://docs.rs/juniper_subscriptions"
repository = "https://github.com/graphql-rust/juniper"
edition = "2018"

[features]
ws_util = ["serde", "serde_derive"]

[dependencies]
futures = "0.3.1"
juniper = { version = "0.14.2", path = "../juniper", default-features = false }
<<<<<<< HEAD
serde = { version = "1.0" }
serde_derive = { version = "1.0" }
=======
serde = { version = "1.0", optional = true}
serde_derive = { version = "1.0", optional = true}
>>>>>>> ea997b78

[dev-dependencies]
tokio = { version = "0.2", features = ["rt-core", "macros"] }
serde_json = "1.0"<|MERGE_RESOLUTION|>--- conflicted
+++ resolved
@@ -14,13 +14,8 @@
 [dependencies]
 futures = "0.3.1"
 juniper = { version = "0.14.2", path = "../juniper", default-features = false }
-<<<<<<< HEAD
-serde = { version = "1.0" }
-serde_derive = { version = "1.0" }
-=======
 serde = { version = "1.0", optional = true}
 serde_derive = { version = "1.0", optional = true}
->>>>>>> ea997b78
 
 [dev-dependencies]
 tokio = { version = "0.2", features = ["rt-core", "macros"] }
