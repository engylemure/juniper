[workspace]
# Order is important as this is the order the crates will be released.
members = [
  "juniper_benchmarks",
  "juniper_codegen",
  "juniper",
  "integration_tests/juniper_tests",
  "integration_tests/async_await",
  "juniper_hyper",
  "juniper_iron",
  "juniper_rocket",
  "juniper_rocket_async",
  "juniper_subscriptions",
  "juniper_warp",
]
exclude = [
  "docs/book/tests",
  "examples/warp_async",
  "examples/warp_subscriptions",
<<<<<<< HEAD
  "examples/basic_subscriptions",
  # TODO enable async tests
  "juniper_rocket_async",
=======
>>>>>>> f0ccc2e3
]<|MERGE_RESOLUTION|>--- conflicted
+++ resolved
@@ -17,10 +17,4 @@
   "docs/book/tests",
   "examples/warp_async",
   "examples/warp_subscriptions",
-<<<<<<< HEAD
-  "examples/basic_subscriptions",
-  # TODO enable async tests
-  "juniper_rocket_async",
-=======
->>>>>>> f0ccc2e3
 ]